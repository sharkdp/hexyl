--- conflicted
+++ resolved
@@ -101,14 +101,13 @@
 
     fn color(self, color_scheme: ColorScheme) -> &'static [u8] {
         use crate::ByteCategory::*;
-<<<<<<< HEAD
         match color_scheme {
             ColorScheme::Default => match self.category() {
-                Null => COLOR_NULL,
-                AsciiPrintable => COLOR_ASCII_PRINTABLE,
-                AsciiWhitespace => COLOR_ASCII_WHITESPACE,
-                AsciiOther => COLOR_ASCII_OTHER,
-                NonAscii => COLOR_NONASCII,
+                Null => COLOR_NULL.as_bytes(),
+                AsciiPrintable => COLOR_ASCII_PRINTABLE.as_bytes(),
+                AsciiWhitespace => COLOR_ASCII_WHITESPACE.as_bytes(),
+                AsciiOther => COLOR_ASCII_OTHER.as_bytes(),
+                NonAscii => COLOR_NONASCII.as_bytes(),
             },
             ColorScheme::Gradient => match self.category() {
                 Null => COLOR_NULL_RGB,
@@ -123,14 +122,6 @@
                 }
                 NonAscii => &COLOR_GRADIENT_NONASCII[(self.0 - 128) as usize],
             },
-=======
-        match self.category() {
-            Null => COLOR_NULL.as_bytes(),
-            AsciiPrintable => COLOR_ASCII_PRINTABLE.as_bytes(),
-            AsciiWhitespace => COLOR_ASCII_WHITESPACE.as_bytes(),
-            AsciiOther => COLOR_ASCII_OTHER.as_bytes(),
-            NonAscii => COLOR_NONASCII.as_bytes(),
->>>>>>> 9ef7c346
         }
     }
 
