--- conflicted
+++ resolved
@@ -1,10 +1,6 @@
 name: CICD
 
 env:
-<<<<<<< HEAD
-  MIN_SUPPORTED_RUST_VERSION: "1.61.0"
-=======
->>>>>>> 9c0fd7e4
   CICD_INTERMEDIATES_DIR: "_cicd-intermediates"
   MSRV_FEATURES: ""
 
